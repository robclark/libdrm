/**
 * \file drm_compat.h
 * Backward compatability definitions for Direct Rendering Manager
 *
 * \author Rickard E. (Rik) Faith <faith@valinux.com>
 * \author Gareth Hughes <gareth@valinux.com>
 */

/*
 * Copyright 1999 Precision Insight, Inc., Cedar Park, Texas.
 * Copyright 2000 VA Linux Systems, Inc., Sunnyvale, California.
 * All rights reserved.
 *
 * Permission is hereby granted, free of charge, to any person obtaining a
 * copy of this software and associated documentation files (the "Software"),
 * to deal in the Software without restriction, including without limitation
 * the rights to use, copy, modify, merge, publish, distribute, sublicense,
 * and/or sell copies of the Software, and to permit persons to whom the
 * Software is furnished to do so, subject to the following conditions:
 *
 * The above copyright notice and this permission notice (including the next
 * paragraph) shall be included in all copies or substantial portions of the
 * Software.
 *
 * THE SOFTWARE IS PROVIDED "AS IS", WITHOUT WARRANTY OF ANY KIND, EXPRESS OR
 * IMPLIED, INCLUDING BUT NOT LIMITED TO THE WARRANTIES OF MERCHANTABILITY,
 * FITNESS FOR A PARTICULAR PURPOSE AND NONINFRINGEMENT.  IN NO EVENT SHALL
 * VA LINUX SYSTEMS AND/OR ITS SUPPLIERS BE LIABLE FOR ANY CLAIM, DAMAGES OR
 * OTHER LIABILITY, WHETHER IN AN ACTION OF CONTRACT, TORT OR OTHERWISE,
 * ARISING FROM, OUT OF OR IN CONNECTION WITH THE SOFTWARE OR THE USE OR
 * OTHER DEALINGS IN THE SOFTWARE.
 */

#ifndef _DRM_COMPAT_H_
#define _DRM_COMPAT_H_

#ifndef minor
#define minor(x) MINOR((x))
#endif

#ifndef MODULE_LICENSE
#define MODULE_LICENSE(x)
#endif

#ifndef preempt_disable
#define preempt_disable()
#define preempt_enable()
#endif

#ifndef pte_offset_map
#define pte_offset_map pte_offset
#define pte_unmap(pte)
#endif

#ifndef module_param
#define module_param(name, type, perm)
#endif

/* older kernels had different irq args */
#if (LINUX_VERSION_CODE < KERNEL_VERSION(2,6,19))
#undef DRM_IRQ_ARGS
#define DRM_IRQ_ARGS		int irq, void *arg, struct pt_regs *regs
#endif

#ifndef list_for_each_safe
#define list_for_each_safe(pos, n, head)				\
	for (pos = (head)->next, n = pos->next; pos != (head);		\
		pos = n, n = pos->next)
#endif

#ifndef list_for_each_entry
#define list_for_each_entry(pos, head, member)				\
       for (pos = list_entry((head)->next, typeof(*pos), member),	\
                    prefetch(pos->member.next);				\
            &pos->member != (head);					\
            pos = list_entry(pos->member.next, typeof(*pos), member),	\
                    prefetch(pos->member.next))
#endif

#ifndef list_for_each_entry_safe
#define list_for_each_entry_safe(pos, n, head, member)                  \
        for (pos = list_entry((head)->next, typeof(*pos), member),      \
                n = list_entry(pos->member.next, typeof(*pos), member); \
             &pos->member != (head);                                    \
             pos = n, n = list_entry(n->member.next, typeof(*n), member))
#endif

#ifndef __user
#define __user
#endif

#if !defined(__put_page)
#define __put_page(p)           atomic_dec(&(p)->count)
#endif

#if !defined(__GFP_COMP)
#define __GFP_COMP 0
#endif

#if !defined(IRQF_SHARED)
#define IRQF_SHARED SA_SHIRQ
#endif

#if LINUX_VERSION_CODE < KERNEL_VERSION(2,6,10)
static inline int remap_pfn_range(struct vm_area_struct *vma, unsigned long from, unsigned long pfn, unsigned long size, pgprot_t pgprot)
{
  return remap_page_range(vma, from,
			  pfn << PAGE_SHIFT,
			  size,
			  pgprot);
}

static __inline__ void *kcalloc(size_t nmemb, size_t size, int flags)
{
	void *addr;

	addr = kmalloc(size * nmemb, flags);
	if (addr != NULL)
		memset((void *)addr, 0, size * nmemb);

	return addr;
}
#endif

#if LINUX_VERSION_CODE < KERNEL_VERSION(2,6,16)
#define mutex_lock down
#define mutex_unlock up

#define mutex semaphore

#define mutex_init(a) sema_init((a), 1)

#endif

#ifndef DEFINE_SPINLOCK
#define DEFINE_SPINLOCK(x) spinlock_t x = SPIN_LOCK_UNLOCKED
#endif

/* old architectures */
#ifdef __AMD64__
#define __x86_64__
#endif

/* sysfs __ATTR macro */
#ifndef __ATTR
#define __ATTR(_name,_mode,_show,_store) { \
        .attr = {.name = __stringify(_name), .mode = _mode, .owner = THIS_MODULE },     \
        .show   = _show,                                        \
        .store  = _store,                                       \
}
#endif

#if LINUX_VERSION_CODE < KERNEL_VERSION(2,6,18)
#define vmalloc_user(_size) ({void * tmp = vmalloc(_size);   \
      if (tmp) memset(tmp, 0, size);			     \
      (tmp);})
#endif

#ifndef list_for_each_entry_safe_reverse
#define list_for_each_entry_safe_reverse(pos, n, head, member)          \
        for (pos = list_entry((head)->prev, typeof(*pos), member),      \
                n = list_entry(pos->member.prev, typeof(*pos), member); \
             &pos->member != (head);                                    \
             pos = n, n = list_entry(n->member.prev, typeof(*n), member))
#endif

#include <linux/mm.h>
#include <asm/page.h>

#if ((LINUX_VERSION_CODE < KERNEL_VERSION(2,6,19)) && \
     (LINUX_VERSION_CODE >= KERNEL_VERSION(2,6,15)))
#define DRM_ODD_MM_COMPAT
#endif

#if (LINUX_VERSION_CODE >= KERNEL_VERSION(2,6,21))
#define DRM_FULL_MM_COMPAT
#endif


/*
 * Flush relevant caches and clear a VMA structure so that page references
 * will cause a page fault. Don't flush tlbs.
 */

extern void drm_clear_vma(struct vm_area_struct *vma,
			  unsigned long addr, unsigned long end);

/*
 * Return the PTE protection map entries for the VMA flags given by
 * flags. This is a functional interface to the kernel's protection map.
 */

extern pgprot_t vm_get_page_prot(unsigned long vm_flags);

#ifndef GFP_DMA32
#define GFP_DMA32 GFP_KERNEL
#endif
#ifndef __GFP_DMA32
#define __GFP_DMA32 GFP_KERNEL
#endif

#if defined(CONFIG_X86) && (LINUX_VERSION_CODE < KERNEL_VERSION(2,6,15))

/*
 * These are too slow in earlier kernels.
 */

extern int drm_unmap_page_from_agp(struct page *page);
extern int drm_map_page_into_agp(struct page *page);

#define map_page_into_agp drm_map_page_into_agp
#define unmap_page_from_agp drm_unmap_page_from_agp
#endif

#if (LINUX_VERSION_CODE < KERNEL_VERSION(2,6,15))
extern struct page *get_nopage_retry(void);
extern void free_nopage_retry(void);

#define NOPAGE_REFAULT get_nopage_retry()
#endif


#ifndef DRM_FULL_MM_COMPAT

/*
 * For now, just return a dummy page that we've allocated out of
 * static space. The page will be put by do_nopage() since we've already
 * filled out the pte.
 */

struct fault_data {
	struct vm_area_struct *vma;
	unsigned long address;
	pgoff_t pgoff;
	unsigned int flags;

	int type;
};

#if (LINUX_VERSION_CODE < KERNEL_VERSION(2,6,19))
extern struct page *drm_bo_vm_nopage(struct vm_area_struct *vma,
				     unsigned long address,
				     int *type);
#elif (LINUX_VERSION_CODE >= KERNEL_VERSION(2,6,19)) && \
  !defined(DRM_FULL_MM_COMPAT)
extern unsigned long drm_bo_vm_nopfn(struct vm_area_struct *vma,
				     unsigned long address);
#endif /* (LINUX_VERSION_CODE < KERNEL_VERSION(2,6,19)) */
#endif /* ndef DRM_FULL_MM_COMPAT */

#ifdef DRM_ODD_MM_COMPAT

struct drm_buffer_object;


/*
 * Add a vma to the ttm vma list, and the
 * process mm pointer to the ttm mm list. Needs the ttm mutex.
 */

extern int drm_bo_add_vma(struct drm_buffer_object * bo,
			   struct vm_area_struct *vma);
/*
 * Delete a vma and the corresponding mm pointer from the
 * ttm lists. Needs the ttm mutex.
 */
extern void drm_bo_delete_vma(struct drm_buffer_object * bo,
			      struct vm_area_struct *vma);

/*
 * Attempts to lock all relevant mmap_sems for a ttm, while
 * not releasing the ttm mutex. May return -EAGAIN to avoid
 * deadlocks. In that case the caller shall release the ttm mutex,
 * schedule() and try again.
 */

extern int drm_bo_lock_kmm(struct drm_buffer_object * bo);

/*
 * Unlock all relevant mmap_sems for a ttm.
 */
extern void drm_bo_unlock_kmm(struct drm_buffer_object * bo);

/*
 * If the ttm was bound to the aperture, this function shall be called
 * with all relevant mmap sems held. It deletes the flag VM_PFNMAP from all
 * vmas mapping this ttm. This is needed just after unmapping the ptes of
 * the vma, otherwise the do_nopage() function will bug :(. The function
 * releases the mmap_sems for this ttm.
 */

extern void drm_bo_finish_unmap(struct drm_buffer_object *bo);

/*
 * Remap all vmas of this ttm using io_remap_pfn_range. We cannot
 * fault these pfns in, because the first one will set the vma VM_PFNMAP
 * flag, which will make the next fault bug in do_nopage(). The function
 * releases the mmap_sems for this ttm.
 */

extern int drm_bo_remap_bound(struct drm_buffer_object *bo);


/*
 * Remap a vma for a bound ttm. Call with the ttm mutex held and
 * the relevant mmap_sem locked.
 */
extern int drm_bo_map_bound(struct vm_area_struct *vma);

#endif

/* fixme when functions are upstreamed - upstreamed for 2.6.23 */
#if (LINUX_VERSION_CODE < KERNEL_VERSION(2,6,23))
#define DRM_IDR_COMPAT_FN
#endif
#ifdef DRM_IDR_COMPAT_FN
int idr_for_each(struct idr *idp,
		 int (*fn)(int id, void *p, void *data), void *data);
void idr_remove_all(struct idr *idp);
#endif


#if (LINUX_VERSION_CODE < KERNEL_VERSION(2,6,18))
void *idr_replace(struct idr *idp, void *ptr, int id);
#endif

#if (LINUX_VERSION_CODE < KERNEL_VERSION(2,6,19))
typedef _Bool                   bool;
#endif

<<<<<<< HEAD
#if (defined(CONFIG_X86) && defined(CONFIG_X86_32) && defined(CONFIG_HIMEM))
=======
#if defined(CONFIG_X86)
>>>>>>> 612c22f1
#define DRM_KMAP_ATOMIC_PROT_PFN
extern void *kmap_atomic_prot_pfn(unsigned long pfn, enum km_type type,
				  pgprot_t protection);
#endif
<<<<<<< HEAD

#if !defined(flush_agp_mappings)
#define flush_agp_mappings() do {} while(0)
#endif

=======
>>>>>>> 612c22f1
#endif<|MERGE_RESOLUTION|>--- conflicted
+++ resolved
@@ -328,21 +328,15 @@
 typedef _Bool                   bool;
 #endif
 
-<<<<<<< HEAD
+
 #if (defined(CONFIG_X86) && defined(CONFIG_X86_32) && defined(CONFIG_HIMEM))
-=======
-#if defined(CONFIG_X86)
->>>>>>> 612c22f1
 #define DRM_KMAP_ATOMIC_PROT_PFN
 extern void *kmap_atomic_prot_pfn(unsigned long pfn, enum km_type type,
 				  pgprot_t protection);
 #endif
-<<<<<<< HEAD
 
 #if !defined(flush_agp_mappings)
 #define flush_agp_mappings() do {} while(0)
 #endif
 
-=======
->>>>>>> 612c22f1
 #endif