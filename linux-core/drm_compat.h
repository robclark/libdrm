--- conflicted
+++ resolved
@@ -386,17 +386,16 @@
 				     unsigned long address, int *type);
 #endif
 
-<<<<<<< HEAD
 #if LINUX_VERSION_CODE > KERNEL_VERSION(2,6,26)
 #define drm_on_each_cpu(handler, data, wait) \
 	on_each_cpu(handler, data, wait)
 #else
 #define drm_on_each_cpu(handler, data, wait) \
 	on_each_cpu(handler, data, wait, 1)
-=======
+#endif
+
 #if (LINUX_VERSION_CODE < KERNEL_VERSION(2,6,26))
 #define drm_core_ioremap_wc drm_core_ioremap
->>>>>>> 95c02743
 #endif
 
 #endif