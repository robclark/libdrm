--- conflicted
+++ resolved
@@ -87,12 +87,8 @@
 	int tail;
 	int space;
 	drm_local_map_t map;
-<<<<<<< HEAD
+	struct drm_gem_object *ring_obj;
 };
-=======
-	struct drm_gem_object *ring_obj;
-} drm_i915_ring_buffer_t;
->>>>>>> 62a3be96
 
 struct mem_block {
 	struct mem_block *next;
@@ -239,6 +235,16 @@
 		struct work_struct retire_task;
 		
 		uint32_t next_gem_seqno;
+
+                /**
+                 * Flag if the X Server, and thus DRM, is not currently in
+                 * control of the device.
+                 *
+                 * This is set between LeaveVT and EnterVT.  It needs to be
+                 * replaced with a semaphore.  It also needs to be
+                 * transitioned away from for kernel modesetting.
+                 */
+                int suspended;
 	} mm;
 
 	struct work_struct user_interrupt_task;
@@ -331,72 +337,7 @@
 	u8 saveDACMASK;
 	u8 saveDACDATA[256*3]; /* 256 3-byte colors */
 	u8 saveCR[37];
-<<<<<<< HEAD
 };
-=======
-
-	struct {
-		struct drm_memrange gtt_space;
-
-		/**
-		 * List of objects currently involved in rendering from the
-		 * ringbuffer.
-		 *
-		 * A reference is held on the buffer while on this list.
-		 */
-		struct list_head active_list;
-
-		/**
-		 * List of objects which are not in the ringbuffer but which
-		 * still have a write_domain which needs to be flushed before
-		 * unbinding.
-		 *
-		 * A reference is held on the buffer while on this list.
-		 */
-		struct list_head flushing_list;
-
-		/**
-		 * LRU list of objects which are not in the ringbuffer and
-		 * are ready to unbind, but are still in the GTT.
-		 *
-		 * A reference is not held on the buffer while on this list,
-		 * as merely being GTT-bound shouldn't prevent its being
-		 * freed, and we'll pull it off the list in the free path.
-		 */
-		struct list_head inactive_list;
-
-		/**
-		 * List of breadcrumbs associated with GPU requests currently
-		 * outstanding.
-		 */
-		struct list_head request_list;
-
-		/**
-		 * We leave the user IRQ off as much as possible,
-		 * but this means that requests will finish and never
-		 * be retired once the system goes idle. Set a timer to
-		 * fire periodically while the ring is running. When it
-		 * fires, go retire requests.
-		 */
-		struct timer_list retire_timer;
-		struct work_struct retire_task;
-		
-		uint32_t next_gem_seqno;
-
-		/**
-		 * Flag if the X Server, and thus DRM, is not currently in
-		 * control of the device.
-		 *
-		 * This is set between LeaveVT and EnterVT.  It needs to be
-		 * replaced with a semaphore.  It also needs to be
-		 * transitioned away from for kernel modesetting.
-		 */
-		int suspended;
-	} mm;
-
-	struct work_struct user_interrupt_task;
-} drm_i915_private_t;
->>>>>>> 62a3be96
 
 enum intel_chip_family {
 	CHIP_I8XX = 0x01,
@@ -588,6 +529,7 @@
 void i915_gem_retire_requests(struct drm_device *dev);
 void i915_gem_retire_timeout(unsigned long data);
 void i915_gem_retire_handler(struct work_struct *work);
+int i915_gem_init_ringbuffer(struct drm_device *dev);
 #endif
 
 extern unsigned int i915_fbpercrtc;
